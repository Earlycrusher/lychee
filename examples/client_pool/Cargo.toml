--- conflicted
+++ resolved
@@ -10,11 +10,6 @@
 [dependencies]
 futures = "0.3.21"
 tokio-stream = "0.1.9"
-<<<<<<< HEAD
-lychee-lib = { path = "../../lychee-lib", version = "0.10.0" }
-tokio = { version = "1.19.2", features = ["full"] }
-tower = "0.4.13"
-=======
 lychee-lib = { path = "../../lychee-lib", version = "0.10.1" }
 tokio = { version = "1.20.1", features = ["full"] }
->>>>>>> 69f387c1
+tower = "0.4.13"